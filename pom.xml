--- conflicted
+++ resolved
@@ -9,23 +9,14 @@
 
     <groupId>biz.paluch.redis</groupId>
     <artifactId>lettuce</artifactId>
-<<<<<<< HEAD
-    <version>3.5-SNAPSHOT</version>
-=======
     <version>4.2-SNAPSHOT</version>
->>>>>>> 215dbee2
     <packaging>jar</packaging>
 
     <name>lettuce</name>
     <url>http://github.com/mp911de/lettuce/wiki</url>
-<<<<<<< HEAD
-    <description>Advanced and thread-safe Java Redis client for synchronous and asynchronous usage.
-        Supports Cluster, Sentinel, Pipelining, Auto-Reconnect, Codecs, and much more.
-=======
     <description>Advanced and thread-safe Java Redis client for synchronous, asynchronous, and
         reactive usage. Supports Cluster, Sentinel, Pipelining, Auto-Reconnect, Codecs
         and much more.
->>>>>>> 215dbee2
     </description>
 
     <licenses>
@@ -64,11 +55,7 @@
         <!-- You need a running redis+sentinel for all tests, therefore disabled by default -->
         <skipTests>true</skipTests>
         <github.site.upload.skip>true</github.site.upload.skip>
-<<<<<<< HEAD
-        <lettuce-release-version>3.4.Final</lettuce-release-version>
-=======
-        <lettuce-release-version>3.3.1.Final</lettuce-release-version>
->>>>>>> 215dbee2
+        <lettuce-release-version>4.1.Final</lettuce-release-version>
         <netty-version>4.0.34.Final</netty-version>
     </properties>
 
@@ -76,7 +63,6 @@
         <connection>scm:git:https://github.com/mp911de/lettuce.git</connection>
         <developerConnection>scm:git:https://github.com/mp911de/lettuce.git</developerConnection>
         <url>http://github.com/mp911de/lettuce</url>
-        <tag>4.1</tag>
     </scm>
 
     <prerequisites>
@@ -88,11 +74,7 @@
         <dependency>
             <groupId>io.reactivex</groupId>
             <artifactId>rxjava</artifactId>
-<<<<<<< HEAD
-            <version>1.0.14</version>
-=======
             <version>1.1.0</version>
->>>>>>> 215dbee2
         </dependency>
 
         <!-- Netty -->
@@ -139,12 +121,6 @@
             <groupId>org.latencyutils</groupId>
             <artifactId>LatencyUtils</artifactId>
             <version>2.0.3</version>
-        </dependency>
-
-        <dependency>
-            <groupId>org.latencyutils</groupId>
-            <artifactId>LatencyUtils</artifactId>
-            <version>2.0.2</version>
         </dependency>
 
         <!-- Spring/CDI -->
@@ -399,8 +375,6 @@
                         <link>http://reactivex.io/RxJava/javadoc/</link>
                     </links>
                     <additionalparam>-Xdoclint:all -Xdoclint:-html -Xdoclint:-syntax</additionalparam>
-<<<<<<< HEAD
-=======
                     <tags>
                         <tag>
                             <name>generated</name>
@@ -408,7 +382,6 @@
                             <head>Generated class:</head>
                         </tag>
                     </tags>
->>>>>>> 215dbee2
                 </configuration>
             </plugin>
 
@@ -581,24 +554,6 @@
         <plugins>
             <plugin>
                 <groupId>org.apache.maven.plugins</groupId>
-<<<<<<< HEAD
-                <artifactId>maven-javadoc-plugin</artifactId>
-                <version>2.9.1</version>
-                <configuration>
-                    <level>public</level>
-                    <links>
-                        <link>http://netty.io/4.0/api/</link>
-                        <link>http://commons.apache.org/proper/commons-pool/api-2.2/</link>
-                        <link>http://docs.guava-libraries.googlecode.com/git/javadoc/</link>
-                    </links>
-                    <additionalparam>-Xdoclint:all -Xdoclint:-html -Xdoclint:-syntax</additionalparam>
-                </configuration>
-            </plugin>
-
-            <plugin>
-                <groupId>org.apache.maven.plugins</groupId>
-=======
->>>>>>> 215dbee2
                 <artifactId>maven-project-info-reports-plugin</artifactId>
                 <version>2.7</version>
                 <reportSets>
